"""Tests for schema inference and output writing utilities."""

from pathlib import Path

import pandas as pd
import yaml
<<<<<<< HEAD

=======
import pandas as pd
>>>>>>> 15e42886
from schema_yaml.inspector import inspect_folder, render_yaml, write_outputs


def test_inspect_folder(tmp_path: Path):
<<<<<<< HEAD
    """Inspect a folder containing CSVs and ensure schemas are collected."""

=======
>>>>>>> 15e42886
    work = tmp_path / "data"
    work.mkdir()
    (work / "customers.csv").write_text("customer_id,email\n1,test@example.com\n", encoding="utf-8")
    (work / "orders.csv").write_text("order_id,amount\n1,10.0\n", encoding="utf-8")

    pairs = inspect_folder(work)
    names = [t for t, _ in pairs]
    assert "customers" in names and "orders" in names
    cust = dict(pairs)["customers"]
    assert "customer_id" in cust and "email" in cust


def test_render_yaml_roundtrip():
    """Render YAML for a schema and ensure it round-trips via yaml.safe_load."""

    schema = {"id": "integer", "email": "string", "created_at": "datetime"}
    ytext = render_yaml("users", schema)
    doc = yaml.safe_load(ytext)
    assert doc["tables"][0]["name"] == "users"
    cols = {c["name"]: c["type"] for c in doc["tables"][0]["columns"]}
    assert cols == schema


def test_write_outputs(tmp_path: Path):
    """Persist per-table schemas and combined summary YAML."""

    pairs = [
        ("customers", {"customer_id": "integer", "email": "string"}),
        ("orders", {"order_id": "integer", "amount": "float"}),
    ]
    out_dir = write_outputs(pairs, tmp_path / "out")
    combined = yaml.safe_load((out_dir / "_all_schemas.yaml").read_text(encoding="utf-8"))
    assert len(combined["tables"]) == 2
    assert (out_dir / "customers.schema.yaml").exists()
    assert (out_dir / "orders.schema.yaml").exists()


def test_config_mode(tmp_path: Path):
<<<<<<< HEAD
    """Drive inspection via configuration definitions rather than discovery."""

=======
>>>>>>> 15e42886
    tmp_data = tmp_path / "data"
    tmp_data.mkdir()
    # create sample csv and xlsx
    (tmp_data / "customers.csv").write_text("customer_id,email\n1,test@example.com\n", encoding="utf-8")
    df = pd.DataFrame({"customer_id": [1], "email": ["a@b.com"]})
    df.to_excel(tmp_data / "customers.xlsx", index=False)
    (tmp_data / "orders.csv").write_text("order_id,amount\n1,5.0\n", encoding="utf-8")

    cfg = {
        "version": 1,
        "base_dir": str(tmp_data),
        "sources": [
            {"name": "cust_csv", "path": "customers.csv", "format": "csv", "table": "customers"},
            {"name": "cust_xlsx", "path": "customers.xlsx", "format": "xlsx", "sheet": "Sheet1", "table": "customers_xlsx"},
            {"name": "orders_any", "glob": "orders*.csv", "format": "csv", "table_from_stem": True},
        ]
    }
    cfg_path = tmp_path / "sources.yaml"
    cfg_path.write_text(yaml.safe_dump(cfg, sort_keys=False, allow_unicode=True), encoding="utf-8")

    from schema_yaml.inspector import inspect_from_config
    pairs = inspect_from_config(cfg_path)
    names = [t for t, _ in pairs]
    assert "customers" in names
    assert "customers_xlsx" in names
    assert "orders" in names<|MERGE_RESOLUTION|>--- conflicted
+++ resolved
@@ -4,20 +4,10 @@
 
 import pandas as pd
 import yaml
-<<<<<<< HEAD
-
-=======
-import pandas as pd
->>>>>>> 15e42886
 from schema_yaml.inspector import inspect_folder, render_yaml, write_outputs
 
-
 def test_inspect_folder(tmp_path: Path):
-<<<<<<< HEAD
     """Inspect a folder containing CSVs and ensure schemas are collected."""
-
-=======
->>>>>>> 15e42886
     work = tmp_path / "data"
     work.mkdir()
     (work / "customers.csv").write_text("customer_id,email\n1,test@example.com\n", encoding="utf-8")
@@ -56,11 +46,8 @@
 
 
 def test_config_mode(tmp_path: Path):
-<<<<<<< HEAD
     """Drive inspection via configuration definitions rather than discovery."""
 
-=======
->>>>>>> 15e42886
     tmp_data = tmp_path / "data"
     tmp_data.mkdir()
     # create sample csv and xlsx
