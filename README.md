# schema-yaml-starter

<<<<<<< HEAD
Toolkit for managing dataset schemas and data-quality rules in a single
place. The CLI supports two main workflows:

1. **Infer schemas from data files** – scan `./data` and write YAML
   descriptions of tables.
2. **Emit dbt and Great Expectations (GE) artifacts** – read an
   authoritative schema/governance YAML and translate its rules into dbt
   tests and GE expectation suites.

## 1. Infer schemas from raw data
=======
Utility to either:

* scan `./data`, infer column names & types using Polars (fallback to Pandas for Excel), and write schema YAMLs


## Quickstart – infer schemas from data
>>>>>>> ccaec7cd

```bash
python -m venv .venv
.venv\Scripts\Activate.ps1  # or `source .venv/bin/activate` on Unix
pip install -r requirements.txt
$env:PYTHONPATH = "$PWD\src"
python -m schema_yaml.cli --data ./data --out ./out
# after editable install you can call:
# schema-yaml --data ./data --out ./out
```

### Output
* One YAML per table: `./out/<table>.schema.yaml`
<<<<<<< HEAD
* One combined YAML aggregating all tables: `./out/_all_schemas.yaml`

### Supported inputs
* CSV, XLSX
* Parquet (when `pyarrow` or `fastparquet` is installed)

## 2. Author schema rules and generate checks

Edit the combined `_all_schemas.yaml` (or any schema file) to append
validation rules for each column. Example:

```yaml
version: 1
tables:
  - name: customers
    columns:
      - name: customer_id
        type: integer
        rules:
          not_null: true
          unique: true
      - name: email
        type: string
        rules:
          regex: '^[^@\s]+@[^@\s]+\.[^@\s]+$'
      - name: age
        type: integer
        rules:
          accepted_range: {min: 0, max: 120}
```

Then emit dbt v2 YAML and GE expectation suites from this single
definition:

```bash
python -m schema_yaml.cli \
  --governance out/_all_schemas.yaml \
  --emit dbt,ge \
  --out ./out
```

Artifacts are written to:

* `out/dbt/` – dbt `schema.yml` with tests mapped from rules
* `out/ge/` – one GE expectation suite per table

### Rule mapping cheat‑sheet

| Rule in schema YAML              | dbt test                                           | GE expectation                               |
|----------------------------------|----------------------------------------------------|----------------------------------------------|
| `not_null: true`                 | `not_null`                                         | `expect_column_values_to_not_be_null`        |
| `unique: true`                   | `unique`                                           | `expect_column_values_to_be_unique`          |
| `accepted_range: {min, max}`     | `dbt_expectations.expect_column_values_to_be_between` | `expect_column_values_to_be_between`   |
| `regex: '<pattern>'`             | `dbt_expectations.expect_column_values_to_match_regex` | `expect_column_values_to_match_regex` |

This workflow keeps your validation logic in one neutral YAML file
while producing artifacts for both warehouse‑side (dbt) and landing
zone (GE) checks.
=======
* One combined YAML: `./out/_all_schemas.yaml`

### Supported inputs
* CSV, XLSX
* (Parquet supported if your env has pyarrow/fastparquet)
* 
```

This writes `out/dbt/` and `out/ge/` directories containing the respective YAML files.
>>>>>>> ccaec7cd
<|MERGE_RESOLUTION|>--- conflicted
+++ resolved
@@ -1,6 +1,5 @@
 # schema-yaml-starter
 
-<<<<<<< HEAD
 Toolkit for managing dataset schemas and data-quality rules in a single
 place. The CLI supports two main workflows:
 
@@ -9,17 +8,6 @@
 2. **Emit dbt and Great Expectations (GE) artifacts** – read an
    authoritative schema/governance YAML and translate its rules into dbt
    tests and GE expectation suites.
-
-## 1. Infer schemas from raw data
-=======
-Utility to either:
-
-* scan `./data`, infer column names & types using Polars (fallback to Pandas for Excel), and write schema YAMLs
-
-
-## Quickstart – infer schemas from data
->>>>>>> ccaec7cd
-
 ```bash
 python -m venv .venv
 .venv\Scripts\Activate.ps1  # or `source .venv/bin/activate` on Unix
@@ -32,7 +20,6 @@
 
 ### Output
 * One YAML per table: `./out/<table>.schema.yaml`
-<<<<<<< HEAD
 * One combined YAML aggregating all tables: `./out/_all_schemas.yaml`
 
 ### Supported inputs
@@ -91,14 +78,4 @@
 This workflow keeps your validation logic in one neutral YAML file
 while producing artifacts for both warehouse‑side (dbt) and landing
 zone (GE) checks.
-=======
-* One combined YAML: `./out/_all_schemas.yaml`
 
-### Supported inputs
-* CSV, XLSX
-* (Parquet supported if your env has pyarrow/fastparquet)
-* 
-```
-
-This writes `out/dbt/` and `out/ge/` directories containing the respective YAML files.
->>>>>>> ccaec7cd
